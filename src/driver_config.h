/*
 * Copyright 2018-2021 Modern Ancient Instruments Networked AB, dba Elk
 * RASPA is free software: you can redistribute it and/or modify it under the
 * terms of the GNU General Public License as published by the Free Software
 * Foundation, either version 3 of the License, or (at your option) any later
 * version.
 *
 * RASPA is distributed in the hope that it will be useful, but WITHOUT ANY
 * WARRANTY; without even the implied warranty of MERCHANTABILITY or FITNESS FOR
 * A PARTICULAR PURPOSE.  See the GNU General Public License for more details.
 *
 * You should have received a copy of the GNU General Public License along with
 * RASPA. If not, see http://www.gnu.org/licenses/ .
 */

/**
 * @brief Contains macros, enums and functions that help in interfacing with the
 *        audio driver and its parameters
 * @copyright 2017-2021 Modern Ancient Instruments Networked AB, dba Elk,
 * Stockholm
 */

#ifndef RASPA_DRIVER_CONFIG_H
#define RASPA_DRIVER_CONFIG_H

#include <fcntl.h>

#include <cerrno>
#include <string>
#include <utility>

#define RASPA_PROCESSING_TASK_PRIO 90

#define RASPA_IOC_MAGIC 'r'

#define RASPA_IRQ_WAIT          _IOR(RASPA_IOC_MAGIC, 1, int)
#define RASPA_PROC_START        _IO(RASPA_IOC_MAGIC, 3)
#define RASPA_USERPROC_FINISHED _IOW(RASPA_IOC_MAGIC, 4, int)
#define RASPA_PROC_STOP         _IO(RASPA_IOC_MAGIC, 5)
#define RASPA_FW_TRANSFER		_IO(RASPA_IOC_MAGIC, 6)
#define RASPA_GPIO_GET_PIN		_IOW(RASPA_IOC_MAGIC, 7, RtGpio)
#define RASPA_GPIO_SET_DIR_OUT	_IOW(RASPA_IOC_MAGIC, 8, RtGpio)
#define RASPA_GPIO_SET_VAL		_IOW(RASPA_IOC_MAGIC, 9, RtGpio)
#define RASPA_GPIO_RELEASE		_IOW(RASPA_IOC_MAGIC, 10, RtGpio)
#define RASPA_GET_INPUT_CHAN_INFO   _IOWR(RASPA_IOC_MAGIC, 11, struct driver_conf::ChannelInfo)
#define RASPA_GET_OUTPUT_CHAN_INFO  _IOWR(RASPA_IOC_MAGIC, 12, struct driver_conf::ChannelInfo)


namespace driver_conf {

/**
 * required driver API versions. Rev version of driver is not relevant. Major
 * and minor versions dictate the support for the various IOCTLS and sysfs
 * params
 */
<<<<<<< HEAD
constexpr int REQUIRED_MAJ_VER = 0;
constexpr int REQUIRED_MIN_VER = 5;
=======
constexpr int REQUIRED_MAJ_VER = 1;
constexpr int REQUIRED_MIN_VER = 0;
>>>>>>> 82a10233

/**
 * device paths
 */
#ifdef RASPA_WITH_EVL
constexpr char DEVICE_NAME[] = "/dev/audio_evl";
#else
constexpr char DEVICE_NAME[] = "/dev/rtdm/audio_rtdm";
#endif

// Driver parameter definitions
#ifdef RASPA_WITH_EVL
constexpr char PARAM_ROOT_PATH[] = "/sys/class/audio_evl/";
#else
constexpr char PARAM_ROOT_PATH[] = "/sys/class/audio_rtdm/";
#endif
constexpr size_t PARAM_VAL_STR_LEN = 25;

constexpr char SAMPLE_RATE_PARAM[] = "audio_sampling_rate";
constexpr char NUM_INPUT_CHANS_PARAM[] = "audio_input_channels";
constexpr char NUM_OUTPUT_CHANS_PARAM[] = "audio_output_channels";
constexpr char BUFFER_SIZE_PARAM[] = "audio_buffer_size";
constexpr char PLATFORM_TYPE_PARAM[] = "platform_type";
<<<<<<< HEAD
constexpr char MAJ_VER_PARAM[] = "audio_rtdm_ver_maj";
constexpr char MIN_VER_PARAM[] = "audio_rtdm_ver_min";
constexpr char USB_AUDIO_TYPE_PARAM[] = "usb_audio_type";
=======
constexpr char MAJ_VER_PARAM[] = "audio_ver_maj";
constexpr char MIN_VER_PARAM[] = "audio_ver_min";
>>>>>>> 82a10233

/**
 * @brief Enumeration to denote various codec sample formats
 */
enum class CodecFormat : int
{
    NONE = 0,
    INT24_LJ = 1,  // 24 bit samples left justified. Format : 0xXXXXXX00
    INT24_I2S,     // 24 bit samples I2S format (first bit is 0). Format:
                   // 0xXXXXXX00
    INT24_RJ,      // 24 bit samples right justified. Format : 0x00XXXXXX
    INT24_32RJ,    // 24 bit samples converted into 32 bit samples
    INT32,         // 32 bit samples
    BINARY,         // No op to be done on samples
    NUM_CODEC_FORMATS
};

/**
 * @brief Enumeration to denote the platform type.
 * NATIVE : Indicates that the host machine directly interfaces with the codec
 *          and GPIO system.
 * ASYNC  : Indicates that a secondary controller interfaces with the codec and
 *          GPIO system and the host machine interacts with it asynchronously.
 * SYNC   : Indicates that a secondary controller interfaces with the codec and
 *          GPIO system and the host machine interacts with it synchronously.
 */
enum class PlatformType : int
{
    NATIVE = 1,
    SYNC,
    ASYNC
};

/**
 * @brief Enumeration of custom error codes that the driver can return.
 *        DEVICE_INACTIVE: denotes inactivity of microcontroller in SYNC and
 *                         ASYNC platforms.
 *        INVALID_FIRMWARE_VER: denotes that the microcontroller in SYNC and
 *                              ASYNC platforms have invalid firmware version.
 *        INVALID_BUFFER_SIZE: denotes that the driver does not support the
 *                             configured buffer size
 *        INVALID_CONFIG_FILE: denotes that one or more config files passed to
 *                             the driver is invalid and the driver.
 */
enum class ErrorCode : int
{
    DEVICE_INACTIVE = 140,
    INVALID_FIRMWARE_VER,
    INVALID_BUFFER_SIZE,
    INVALID_CONFIG_FILE
};

/**
 * @brief Struct that represents info about a channel. This info is acquired
 *        from the driver when IOCTLs RASPA_GET_INPUT_CHAN_INFO and
 *        RASPA_GET_OUTPUT_CHAN_INFO is called
 */
struct ChannelInfo {
	uint32_t start_offset_in_words; // represents where in the hw buffer this chan starts
	uint32_t stride_in_words;   // spacing in words between samples of this channel
	uint32_t sample_format; // one of CodecFormat
};

/**
 * @brief Enumeration of USB audio implementations that the driver informs RASPA
 *        NONE : No usb audio
 *        NATIVE_ALSA : USB audio is performed by RASPA using alsa subsystem
 *        EXTERNAL_UC : External microcontroller handles USB audio. RASPA does
 *        not have to do anything for this kind of types
 */
enum class UsbAudioType : int
{
    NONE = 1,
    NATIVE_ALSA,
    EXTERNAL_UC
};

/**
 * @brief Read driver params as int value
 *
 * @param param_name The param name
 * @return int negative error code upon failure, >=0 upon success
 */
int read_driver_param(const char* param_name)
{
    auto param_path = std::string(PARAM_ROOT_PATH) + param_name;
    std::string param_str(PARAM_VAL_STR_LEN, '\0');

    auto fd = open(param_path.c_str(), O_RDONLY);
    if (fd < 0)
    {
        // failed to open
        return fd;
    }

    auto res = read(fd, param_str.data(), PARAM_VAL_STR_LEN);
    close(fd);

    if (res < 0)
    {
        // read operation failed
        return errno;
    }

    // Using atoi for no exception guarantee
    return std::atoi(param_str.c_str());
}

/**
 * Helper functions to set and get various driver params
 */

/**
 * @brief Get the sample rate info from the driver
 *
 * @return int The sample rate
 */
int get_sample_rate()
{
    return read_driver_param(SAMPLE_RATE_PARAM);
}

/**
 * @brief Get info about the number of input channels from the driver
 *
 * @return int The number of input channels
 */
int get_num_input_chan()
{
    return read_driver_param(NUM_INPUT_CHANS_PARAM);
}

/**
 * @brief Get info about the number of output channels from the driver
 *
 * @return int The number of output channels
 */
int get_num_output_chan()
{
    return read_driver_param(NUM_OUTPUT_CHANS_PARAM);
}

/**
 * @brief Get info about the platform type from the driver.
 *
 * @return int one of PlatformType
 */
int get_platform_type()
{
    return read_driver_param(PLATFORM_TYPE_PARAM);
}

/**
 * @brief Get info about the buffer size from the driver.
 *
 * @return int one of PlatformType
 */
int get_buffer_size()
{
    return read_driver_param(BUFFER_SIZE_PARAM);
}

/**
 * @brief Get the usb audio type param from the driver
 *
 * @return int one of UsbAudioType
 */
int get_usb_audio_type()
{
    return read_driver_param(USB_AUDIO_TYPE_PARAM);
}

/**
 * @brief Check if codec format given by driver is correct
 *
 * @param codec_format the codec format in int as given by driver
 * @return std::pair<bool, CodecFormat> true and CodecFormat if codec_format is valid
 *                                      false and CodecFormat::NONE if invalid
 */
std::pair<bool, CodecFormat> check_codec_format(int codec_format)
{
    if (codec_format <= static_cast<int>(CodecFormat::NONE) ||
        codec_format >= static_cast<int>(CodecFormat::NUM_CODEC_FORMATS))
    {
        return {false, CodecFormat::NONE};
    }

    return {true, static_cast<CodecFormat>(codec_format)};
}

/**
 * @brief Check the driver version.
 *
 * @return std::pair<bool, int> false if version mismatches along with the
           mismatched version, true upon success
 */
std::pair<bool, int> check_driver_version()
{
    auto major_ver = read_driver_param(MAJ_VER_PARAM);
    auto minor_ver = read_driver_param(MIN_VER_PARAM);

    if (major_ver < 0)
    {
        return {false, major_ver};
    }

    if (minor_ver < 0)
    {
        return {false, minor_ver};
    }

    if (major_ver != REQUIRED_MAJ_VER || minor_ver < REQUIRED_MIN_VER)
    {
        return {false, 0};
    }

    return {true, 0};
}

}  // namespace driver_conf

#endif  // RASPA_DRIVER_CONFIG_H<|MERGE_RESOLUTION|>--- conflicted
+++ resolved
@@ -53,13 +53,8 @@
  * and minor versions dictate the support for the various IOCTLS and sysfs
  * params
  */
-<<<<<<< HEAD
-constexpr int REQUIRED_MAJ_VER = 0;
-constexpr int REQUIRED_MIN_VER = 5;
-=======
 constexpr int REQUIRED_MAJ_VER = 1;
 constexpr int REQUIRED_MIN_VER = 0;
->>>>>>> 82a10233
 
 /**
  * device paths
@@ -83,14 +78,9 @@
 constexpr char NUM_OUTPUT_CHANS_PARAM[] = "audio_output_channels";
 constexpr char BUFFER_SIZE_PARAM[] = "audio_buffer_size";
 constexpr char PLATFORM_TYPE_PARAM[] = "platform_type";
-<<<<<<< HEAD
-constexpr char MAJ_VER_PARAM[] = "audio_rtdm_ver_maj";
-constexpr char MIN_VER_PARAM[] = "audio_rtdm_ver_min";
-constexpr char USB_AUDIO_TYPE_PARAM[] = "usb_audio_type";
-=======
 constexpr char MAJ_VER_PARAM[] = "audio_ver_maj";
 constexpr char MIN_VER_PARAM[] = "audio_ver_min";
->>>>>>> 82a10233
+constexpr char USB_AUDIO_TYPE_PARAM[] = "usb_audio_type";
 
 /**
  * @brief Enumeration to denote various codec sample formats
