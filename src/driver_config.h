--- conflicted
+++ resolved
@@ -33,14 +33,6 @@
 
 #define RASPA_IOC_MAGIC 'r'
 
-<<<<<<< HEAD
-#define RASPA_IRQ_WAIT              _IO(RASPA_IOC_MAGIC, 1)
-#define RASPA_PROC_START            _IO(RASPA_IOC_MAGIC, 3)
-#define RASPA_USERPROC_FINISHED     _IOW(RASPA_IOC_MAGIC, 4, int)
-#define RASPA_PROC_STOP             _IO(RASPA_IOC_MAGIC, 5)
-#define RASPA_GET_INPUT_CHAN_INFO   _IOWR(RASPA_IOC_MAGIC, 7, struct driver_conf::ChannelInfo)
-#define RASPA_GET_OUTPUT_CHAN_INFO  _IOWR(RASPA_IOC_MAGIC, 8, struct driver_conf::ChannelInfo)
-=======
 #define RASPA_IRQ_WAIT          _IO(RASPA_IOC_MAGIC, 1)
 #define RASPA_PROC_START        _IO(RASPA_IOC_MAGIC, 3)
 #define RASPA_USERPROC_FINISHED _IOW(RASPA_IOC_MAGIC, 4, int)
@@ -50,7 +42,8 @@
 #define RASPA_GPIO_SET_DIR_OUT	_IOW(RASPA_IOC_MAGIC, 8, RtGpio)
 #define RASPA_GPIO_SET_VAL		_IOW(RASPA_IOC_MAGIC, 9, RtGpio)
 #define RASPA_GPIO_RELEASE		_IOW(RASPA_IOC_MAGIC, 10, RtGpio)
->>>>>>> 5d99b248
+#define RASPA_GET_INPUT_CHAN_INFO   _IOWR(RASPA_IOC_MAGIC, 11, struct driver_conf::ChannelInfo)
+#define RASPA_GET_OUTPUT_CHAN_INFO  _IOWR(RASPA_IOC_MAGIC, 12, struct driver_conf::ChannelInfo)
 
 
 namespace driver_conf {
