--- conflicted
+++ resolved
@@ -1,9 +1,5 @@
 /*
-<<<<<<< HEAD
- * Copyright 2018-2020 Modern Ancient Instruments Networked AB, dba Elk
-=======
  * Copyright 2018-2021 Modern Ancient Instruments Networked AB, dba Elk
->>>>>>> 2bcfa00d
  * RASPA is free software: you can redistribute it and/or modify it under the terms
  * of the GNU General Public License as published by the Free Software Foundation,
  * either version 3 of the License, or (at your option) any later version.
@@ -18,11 +14,7 @@
 
 /**
  * @brief C API for low-level access to RTDM Audio device from userspace.
-<<<<<<< HEAD
- * @copyright 2017-2020 Modern Ancient Instruments Networked AB, dba Elk, Stockholm
-=======
  * @copyright 2017-2021 Modern Ancient Instruments Networked AB, dba Elk, Stockholm
->>>>>>> 2bcfa00d
  */
 
 #ifndef RASPA_H_
