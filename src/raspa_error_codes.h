/*
 * Copyright 2018-2021 Modern Ancient Instruments Networked AB, dba Elk
 * RASPA is free software: you can redistribute it and/or modify it under the terms
 * of the GNU General Public License as published by the Free Software Foundation,
 * either version 3 of the License, or (at your option) any later version.
 *
 * RASPA is distributed in the hope that it will be useful, but WITHOUT ANY WARRANTY;
 * without even the implied warranty of MERCHANTABILITY or FITNESS FOR A PARTICULAR
 * PURPOSE.  See the GNU General Public License for more details.
 *
 * You should have received a copy of the GNU General Public License along with RASPA.
 * If not, see http://www.gnu.org/licenses/ .
 */

/**
 * @brief Definition of all Raspa Error codes and helper macros to aid in error
 *        msgs
 * @copyright 2017-2021 Modern Ancient Instruments Networked AB, dba Elk, Stockholm
 */
#ifndef RASPA_RASPA_ERROR_CODES_H
#define RASPA_RASPA_ERROR_CODES_H

#include <string>
#include <cstring>
#include <cstdlib>
#include <map>

namespace raspa {

// Additional message for parameter related errors
constexpr char DRIVER_PARAM_ERROR_INFO[] = "The driver might not have been"
                              " loaded or has invalid configuration or version.";

/**
 * @brief Macro which will expand macro X on all possible error codes.
 *        X should take 3 arguments
 */
#define ERROR_CODES_OP(X)\
    X(0,   RASPA_SUCCESS, "Raspa: No error. ")\
    X(100, RASPA_EBUFFER_SIZE_MISMATCH, "Raspa: Buffer size mismatch with driver ")\
    X(101, RASPA_EVERSION, "Raspa: Version mismatch with driver ")\
    X(102, RASPA_ENOMEM, "Raspa: Failed to get buffers from driver ")\
    X(103, RASPA_EUSER_BUFFERS, "Raspa: Failed to allocate user audio buffers ")\
    X(104, RASPA_ETASK_AFFINITY, "Raspa: Failed to set affinity for RT task ")\
    X(105, RASPA_ETASK_CREATE, "Raspa: Failed to create RT task ")\
    X(106, RASPA_ETASK_START, "Raspa: Failed to start RT task ")\
    X(107, RASPA_ETASK_STOP, "Raspa: Failed to stop RT task ")\
    X(108, RASPA_ETASK_CANCEL, "Raspa: Failed to cancel RT task ")\
    X(109, RASPA_EUNMAP, "Raspa: Failed to unmap driver buffers ")\
    X(110, RASPA_EDEVICE_OPEN, "Raspa: Failed to open driver ")\
    X(111, RASPA_EDEVICE_CLOSE, "Raspa: Failed to close driver ")\
    X(112, RASPA_ECODEC_FORMAT, "Raspa: Unsupported codec format ")\
    X(113, RASPA_EPLATFORM_TYPE, "Raspa: Unsupported platform type ")\
    X(114, RASPA_EDEVICE_FIRMWARE, "Raspa: Incorrect firmware on external micro-controller ")\
    X(115, RASPA_EDEVICE_INACTIVE, "Raspa: External micro-controller not responding ")\
    X(116, RASPA_EINSOCKET_CREATION, "Raspa: Failed to create input socket for gpio data communication ")\
    X(117, RASPA_EOUTSOCKET_CREATION, "Raspa: Failed to create output socket for gpio data communication ")\
    X(118, RASPA_EINSOCKET_BIND, "Raspa: Failed to bind input socket to address ")\
    X(119, RASPA_EINSOCKET_TIMEOUT, "Raspa: Failed to set input socket to address ")\
    X(120, RASPA_EMLOCKALL, "Raspa: Failed to lock memory needed to prevent page swapping ")\
    X(121, RASPA_EBUFFER_SIZE_INVALID, "Raspa: driver configured with invalid buffer size. ")\
    X(122, RASPA_EBUFFER_SIZE_SC, "Raspa: sample converter does not suppot specified buffer size. ")\
    X(200, RASPA_EPARAM, "Raspa: Unable to param from driver ")\
    X(201, RASPA_EPARAM_SAMPLERATE, "Raspa: Unable to read sample rate param from driver ")\
    X(202, RASPA_EPARAM_INPUTCHANS, "Raspa: Unable to read num input chans param from driver ")\
    X(203, RASPA_EPARAM_OUTPUTCHANS, "Raspa: Unable to read num output chans param from driver ")\
    X(204, RASPA_EPARAM_CODEC_FORMAT, "Raspa: Unable to read codec format param from driver ")\
    X(205, RASPA_EPARAM_PLATFORM_TYPE, "Raspa: Unable to read platform type param from driver ")\
    X(206, RASPA_EPARAM_VERSION, "Raspa: Unable to read driver version param from driver ")\
    X(207, RASPA_EPARAM_BUFFER_SIZE, "Raspa: Unable to access buffer size param of driver ")\
<<<<<<< HEAD
    X(208, RASPA_EALSA_INIT_FAILED, "Raspa: Alsa usb init failed ")\
=======
    X(208, RASPA_EGPIO_UNSUPPORTED, "Raspa: Unsupported gpio requested ")\
>>>>>>> 568eee46

/**
 * @brief Macro to define the error codes as enums
 */
#define ERROR_ENUM(ID, NAME, TEXT) NAME = ID,

/**
 * @brief Macro to populate the std::map _error_text with error codes and its
 *       corresponding error text.
 */
#define ERROR_TEXT_MAP(ID, NAME, TEXT) _error_text[ID] = TEXT;

/**
 * @brief Macro to populate the std::map _error_val with error codes and its
 *       corresponding linux error codes.
 */
#define ERROR_VAL_MAP(ID, NAME, TEXT) _error_val[ID] = 0;

/**
 * Declarations
 */
enum
{
    ERROR_CODES_OP(ERROR_ENUM)
};

/**
 * Helper class to handle error codes for raspa. Provides functions to store
 * the linux error code associated with a raspa error code and get error message
 * text associated with a raspa error code.
 */
class RaspaErrorCode
{
public:
    RaspaErrorCode()
    {
        ERROR_CODES_OP(ERROR_TEXT_MAP)
        ERROR_CODES_OP(ERROR_VAL_MAP)
    }

    /**
     * @brief Set the corresponding linux error code associated with a
     *        raspa error code.
     * @param raspa_error_code The raspa error code.
     * @param error_val The linux error code
     */
    void set_error_val(int raspa_error_code, int error_val)
    {
        _error_val[raspa_error_code] = std::abs(error_val);
    }

    /**
     * @brief Returns the error text associated with a raspa error code. If
     *        the associated linux error code is non-zero, then the text also
     *        contains information about the linux error code.
     * @param raspa_error_code The raspa error code
     * @return Error text
     */
    const char* get_error_text(int raspa_error_code)
    {
        int _raspa_error_code = std::abs(raspa_error_code);

        auto error_text = _error_text.find(_raspa_error_code);
        if (error_text == _error_text.end())
        {
            return "Raspa: Unknown error";
        }

        auto error_val = _error_val[_raspa_error_code];
        if (error_val == 0)
        {
            return error_text->second;
        }

        // append linux error code info in brackets to the error message
        _error_string = error_text->second;
        _error_string += "(";
        _error_string.append(std::strerror(error_val));
        _error_string += "). ";

        // For parameter related error codes, more info is needed.
        if (_raspa_error_code >= RASPA_EPARAM)
        {
            _error_string.append(DRIVER_PARAM_ERROR_INFO);
        }

        return _error_string.data();
    }

private:
    // Map of error codes and error text
    std::map<int, const char*> _error_text;

    // Map of error codes and error values
    std::map<int, int> _error_val;

    // Error text container
    std::string _error_string;
};

}  // namespace raspa

#endif  // RASPA_RASPA_ERROR_CODES_H<|MERGE_RESOLUTION|>--- conflicted
+++ resolved
@@ -68,11 +68,8 @@
     X(205, RASPA_EPARAM_PLATFORM_TYPE, "Raspa: Unable to read platform type param from driver ")\
     X(206, RASPA_EPARAM_VERSION, "Raspa: Unable to read driver version param from driver ")\
     X(207, RASPA_EPARAM_BUFFER_SIZE, "Raspa: Unable to access buffer size param of driver ")\
-<<<<<<< HEAD
     X(208, RASPA_EALSA_INIT_FAILED, "Raspa: Alsa usb init failed ")\
-=======
-    X(208, RASPA_EGPIO_UNSUPPORTED, "Raspa: Unsupported gpio requested ")\
->>>>>>> 568eee46
+    X(209, RASPA_EGPIO_UNSUPPORTED, "Raspa: Unsupported gpio requested ")\
 
 /**
  * @brief Macro to define the error codes as enums
