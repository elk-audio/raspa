/*
 * Copyright 2018-2021 Modern Ancient Instruments Networked AB, dba Elk
 * RASPA is free software: you can redistribute it and/or modify it under the
 * terms of the GNU General Public License as published by the Free Software
 * Foundation, either version 3 of the License, or (at your option) any later
 * version.
 *
 * RASPA is distributed in the hope that it will be useful, but WITHOUT ANY
 * WARRANTY; without even the implied warranty of MERCHANTABILITY or FITNESS FOR
 * A PARTICULAR PURPOSE.  See the GNU General Public License for more details.
 *
 * You should have received a copy of the GNU General Public License along with
 * RASPA. If not, see http://www.gnu.org/licenses/ .
 */

/**
 * @brief Header file which deals converting the samples from integer to
 * floating point
 * @copyright 2017-2021 Modern Ancient Instruments Networked AB, dba Elk,
 * Stockholm
 */

#ifndef RASPA_SAMPLE_CONVERSION_H
#define RASPA_SAMPLE_CONVERSION_H

#include <memory>
#include <utility>
#include <cstring>

#include "driver_config.h"

namespace raspa {

/**
 * scaling factors for 24 bit samples
 */
constexpr float FLOAT_TO_INT24_SCALING_FACTOR = 8388607.0f;  // 2**23 - 1
constexpr float INT24_TO_FLOAT_SCALING_FACTOR =
                    1.19209304e-07f;  // 1.0 / (2**23 - 1)

/**
 * scaling factors for 32 bit samples
 */
constexpr float FLOAT_TO_INT32_SCALING_FACTOR = 2147483647.0f;  // 2**31 - 1
constexpr float INT32_TO_FLOAT_SCALING_FACTOR =
                    4.656612875e-10f;  // 1.0 / (2**31 - 1)

constexpr auto DEFAULT_CODEC_FORMAT = driver_conf::CodecFormat::INT24_LJ;
<<<<<<< HEAD
constexpr int SUPPORTED_BUFFER_SIZES[] = {8, 16, 32, 48, 64, 128, 192, 256, 512};

// Macro to iterate through all possible buffer size and stride combinations and return the right instantiation of
// the sample converter
#define GET_CONVERTER_WITH_BUFFER_SIZE(format, buffer_size, stride, sw_chan_id, hw_chan_start_index)     \
switch (buffer_size)                                                                                     \
{                                                                                                        \
    case 8:                                                                                              \
        return std::make_unique<SampleConverter<format, 8>>(stride, sw_chan_id, hw_chan_start_index);    \
        break;                                                                                           \
    case 16:                                                                                             \
        return std::make_unique<SampleConverter<format, 16>>(stride, sw_chan_id, hw_chan_start_index);   \
        break;                                                                                           \
    case 32:                                                                                             \
        return std::make_unique<SampleConverter<format, 32>>(stride, sw_chan_id, hw_chan_start_index);   \
        break;                                                                                           \
    case 48:                                                                                             \
        return std::make_unique<SampleConverter<format, 48>>(stride, sw_chan_id, hw_chan_start_index);   \
        break;                                                                                           \
    case 64:                                                                                             \
        return std::make_unique<SampleConverter<format, 64>>(stride, sw_chan_id, hw_chan_start_index);   \
        break;                                                                                           \
    case 128:                                                                                            \
        return std::make_unique<SampleConverter<format, 128>>(stride, sw_chan_id, hw_chan_start_index);  \
        break;                                                                                           \
    case 192:                                                                                            \
        return std::make_unique<SampleConverter<format, 192>>(stride, sw_chan_id, hw_chan_start_index);  \
        break;                                                                                           \
    case 256:                                                                                            \
        return std::make_unique<SampleConverter<format, 256>>(stride, sw_chan_id, hw_chan_start_index);  \
        break;                                                                                           \
    case 512:                                                                                            \
        return std::make_unique<SampleConverter<format, 512>>(stride, sw_chan_id, hw_chan_start_index);  \
        break;                                                                                           \
                                                                                                         \
default:                                                                                                 \
    return std::unique_ptr<BaseSampleConverter>(nullptr);                                                \
    break;                                                                                               \
}                                                                                                        \
=======
constexpr int MIN_NUM_CHANNELS = 2;
constexpr int MAX_NUM_CHANNELS = 8;
constexpr int MIN_BUFFER_SIZE = 16;
constexpr int MAX_BUFFER_SIZE = 128;
>>>>>>> df2b4ce4

/**
 * @brief Interface class for sample conversion
 */
class BaseSampleConverter
{
public:
    BaseSampleConverter() = default;

    ~BaseSampleConverter() = default;

    /**
     * @brief deinterleaves samples and converts it from the native codec format
     *        to float32
     * @param dst The destination buffer which holds the float samples
     * @param src The source buffer which holds samples in native codec format
     */
    virtual void codec_format_to_float32n(float* dst, int32_t* src) = 0;

    /**
     * @brief Interleaves samples and converts it from float32 to the codec's
     *        native format.
     * @param dst The destination buffer which holds the samples in native codec
     *        format
     * @param src The source buffer which holds samples in float32 format
     */
    virtual void float32n_to_codec_format(int32_t* dst, float* src) = 0;
};

/**
 * @brief Templated class which performs optimized sample conversion from codec
 *        format to float and vice versa. It only operates on a single sw channel
 *        and hw channel and can convert them back and forth
 * @tparam codec_format The codec format.
 * @tparam buffer_size_in_frames The buffer size in frames
 */
template<driver_conf::CodecFormat codec_format,
         int buffer_size_in_frames>
class SampleConverter : public BaseSampleConverter
{
public:
    /**
     * @brief Construct a new Input Sample Converter object.
     *
     * @param chan_stride THe number of words between each sample of a channel
     * @param sw_chan_id Represents which sw channel this sample converter is
     *                   responsible for.
     * @param hw_chan_start_index The index of the first sample of the hw channel in the
     *                    integer buffer
     */
    SampleConverter(int chan_stride, int sw_chan_id, int hw_chan_start_index) :
                                    _hw_chan_start_index(hw_chan_start_index),
                                    _chan_stride(chan_stride)
    {
        _sw_chan_start_index = sw_chan_id * buffer_size_in_frames;
    }

    ~SampleConverter() = default;

    /**
     * @brief deinterleaves samples and converts it from the native codec format
     *        to float32
     * @param dst The destination buffer which holds the float samples of all the channels
     * @param src The source buffer which holds samples in native codec format
     */
    void codec_format_to_float32n(float* dst, int32_t* src) override
    {
        int hw_chan_index = _hw_chan_start_index;

        for (int n = 0; n < buffer_size_in_frames; n++)
        {
            if constexpr (codec_format == driver_conf::CodecFormat::BINARY)
            {
                // if codec data is raw binary, directly write it into float buffer
                std::memcpy(&dst[_sw_chan_start_index + n], &src[hw_chan_index], sizeof(int32_t));
            }
            else
            {
                auto sample = _codec_format_to_int32(src[hw_chan_index]);
                dst[_sw_chan_start_index + n] = _int32_to_float32n(sample);
                hw_chan_index += _chan_stride;
            }
        }
    }

    void float32n_to_codec_format(int32_t* dst, float* src) override
    {
        auto hw_chan_index = _hw_chan_start_index;
        for (int n = 0; n < buffer_size_in_frames; n++)
        {
            if constexpr (codec_format == driver_conf::CodecFormat::BINARY)
            {
                // if data is raw binary, directly write it into int buffer
                std::memcpy(&dst[_hw_chan_start_index + (n * _chan_stride)], src, sizeof(int32_t));
            }
            else
            {
                float x = src[_sw_chan_start_index + n];

                if (x < -1.0f)
                {
                    x = -1.0f;
                }
                else if (x > 1.0f)
                {
                    x = 1.0f;
                }

                auto sample = _float32n_to_int32(x);
                dst[hw_chan_index] = _int32_to_codec_format(sample);
                hw_chan_index += _chan_stride;

            }
        }
    }

private:
    /**
     * @brief Converts samples in native codec format to int32. If the sample
     *        resolution is 24 bit, then the bits are right justified to form
     *        a 32 bit integer
     * @param sample The sample in native codec format
     * @return The sample in int32 format
     */
    int32_t _codec_format_to_int32(int32_t sample)
    {
        if constexpr (codec_format == driver_conf::CodecFormat::INT24_LJ)
        {
            return sample >> 8;
        }
        else if constexpr (codec_format == driver_conf::CodecFormat::INT24_I2S)
        {
            /**
             * This format does not have the sign info in the first bit.
             * So we need to manually extend the sign bits to convert it to
             * int32_rj. Fastest way is to use two shifts.
             */
            sample = sample << 1;
            return sample >> 8;
        }
        else if constexpr (codec_format == driver_conf::CodecFormat::INT24_RJ)
        {
            /**
             * This format does not have the sign info in the first 8 bits.
             * So we need to manually extend the sign bits to convert it to
             * int32_rj. Fastest way is to use two shifts.
             */

            sample = sample << 8;
            return sample >> 8;
        }
        else
        {
            /**
             * When codec format is either INT24_32/INT32/binary, the samples are
             * already 32 bits.
             */
            return sample;
        }
    }

    /**
     * @brief Converts an integer sample to float by taking into account the
     *        codec data resolution in bits and normalizing the integer sample
     *        to that range.
     *
     * @param sample The integer sample in the range (2^(codec_res - 1) - 1) to
     *               (-2^(codec_res - 1))
     * @return float Sample represented between -1.0 to 1.0
     */
    float _int32_to_float32n(int32_t sample)
    {
        if constexpr (codec_format == driver_conf::CodecFormat::INT32)
        {
            return sample * INT32_TO_FLOAT_SCALING_FACTOR;
        }
        else
        {
            return sample * INT24_TO_FLOAT_SCALING_FACTOR;
        }
    }

    /**
     * @brief Converts sample in int32 format to native codec format. If the
     *        sample resolution is 24 bits, then the data is left justified.
     * @param sample The sample in int32 format
     * @return The sample in native codec format
     */
    int32_t _int32_to_codec_format(int32_t sample)
    {
        if constexpr (codec_format == driver_conf::CodecFormat::INT24_LJ)
        {
            return sample << 8;
        }
        else if constexpr (codec_format == driver_conf::CodecFormat::INT24_I2S)
        {
            return (sample << 7) & 0x7FFFFF80;
        }
        else if constexpr (codec_format == driver_conf::CodecFormat::INT24_RJ)
        {
            return sample & 0x00FFFFFF;
        }
        else
        {
            /**
             * When codec format is either INT24_32 or INT32, the samples are
             * already the same as the codec format.
             */
            return sample;
        }
    }

    /**
     * @brief Converts a float sample to integer by taking into account the
     *        codec data resolution in bits.
     *
     * @param sample Sample represented between -1.0 to 1.0
     * @return int32_t The integer sample in the range (2^(codec_res - 1) - 1)
     *                 to (-2^(codec_res - 1))
     */
    int32_t _float32n_to_int32(float sample)
    {
        if constexpr (codec_format == driver_conf::CodecFormat::INT32)
        {
            return static_cast<int32_t>(sample * FLOAT_TO_INT32_SCALING_FACTOR);
        }
        else
        {
            return static_cast<int32_t>(sample * FLOAT_TO_INT24_SCALING_FACTOR);
        }
    }

    int _hw_chan_start_index;
    int _sw_chan_start_index;
    int _chan_stride;
};

/**
 * @brief Iterate through all possible combinations of buffer size, codec format
 *        and channel strides and return the right instantiation of the sample
 *        converter
 *
 * @param codec_format The codec format
 * @param buffer_size_in_frames The buffer size in frames
 * @param chan_stride The stride between samples of the same channel in the buffer
 *                    i.e the spacing between samples
 * @param sw_chan_id The sw chan id
 *  - after int to float conversion, the resulting sample will be put in the float_buffer[sw_chan_id].
 *   -for float t0 int conversion, samples are taken from float_buffer[sw_chan_id]
 * @param hw_chan_start_index The index in the integer buffer where the first sample of the channel is
 * @return std::unique_ptr<BaseSampleConverter> Instance to SampleConverter
 */
std::unique_ptr<BaseSampleConverter> get_sample_converter(driver_conf::CodecFormat codec_format,
                                                          int buffer_size_in_frames,
                                                          int chan_stride,
                                                          int sw_chan_id,
                                                          int hw_chan_start_index)
{
    switch (codec_format)
    {
    case driver_conf::CodecFormat::INT24_LJ:
        GET_CONVERTER_WITH_BUFFER_SIZE(driver_conf::CodecFormat::INT24_LJ, buffer_size_in_frames, chan_stride, sw_chan_id, hw_chan_start_index);
        break;

    case driver_conf::CodecFormat::INT24_I2S:
        GET_CONVERTER_WITH_BUFFER_SIZE(driver_conf::CodecFormat::INT24_I2S, buffer_size_in_frames, chan_stride, sw_chan_id, hw_chan_start_index);
        break;

    case driver_conf::CodecFormat::INT24_RJ:
        GET_CONVERTER_WITH_BUFFER_SIZE(driver_conf::CodecFormat::INT24_RJ, buffer_size_in_frames, chan_stride, sw_chan_id, hw_chan_start_index);
        break;

    case driver_conf::CodecFormat::INT24_32RJ:
        GET_CONVERTER_WITH_BUFFER_SIZE(driver_conf::CodecFormat::INT24_32RJ, buffer_size_in_frames, chan_stride, sw_chan_id, hw_chan_start_index);
        break;

    case driver_conf::CodecFormat::INT32:
        GET_CONVERTER_WITH_BUFFER_SIZE(driver_conf::CodecFormat::INT32, buffer_size_in_frames, chan_stride, sw_chan_id, hw_chan_start_index);
        break;

    case driver_conf::CodecFormat::BINARY:
        GET_CONVERTER_WITH_BUFFER_SIZE(driver_conf::CodecFormat::BINARY, buffer_size_in_frames, chan_stride, sw_chan_id, hw_chan_start_index);
        break;

    default:
        return std::unique_ptr<BaseSampleConverter>(nullptr);
        break;
    }
}

}  // namespace raspa

#endif  // RASPA_SAMPLE_CONVERSION_H<|MERGE_RESOLUTION|>--- conflicted
+++ resolved
@@ -46,52 +46,77 @@
                     4.656612875e-10f;  // 1.0 / (2**31 - 1)
 
 constexpr auto DEFAULT_CODEC_FORMAT = driver_conf::CodecFormat::INT24_LJ;
-<<<<<<< HEAD
 constexpr int SUPPORTED_BUFFER_SIZES[] = {8, 16, 32, 48, 64, 128, 192, 256, 512};
 
 // Macro to iterate through all possible buffer size and stride combinations and return the right instantiation of
 // the sample converter
-#define GET_CONVERTER_WITH_BUFFER_SIZE(format, buffer_size, stride, sw_chan_id, hw_chan_start_index)     \
+#define GET_CONVERTER_WITH_BUFFER_SIZE(sw_chan_id, buffer_size, format, hw_chan_start_index, stride)     \
 switch (buffer_size)                                                                                     \
 {                                                                                                        \
     case 8:                                                                                              \
-        return std::make_unique<SampleConverter<format, 8>>(stride, sw_chan_id, hw_chan_start_index);    \
+        return std::make_unique<SampleConverter<8, format, stride>>(sw_chan_id, hw_chan_start_index);    \
         break;                                                                                           \
     case 16:                                                                                             \
-        return std::make_unique<SampleConverter<format, 16>>(stride, sw_chan_id, hw_chan_start_index);   \
+        return std::make_unique<SampleConverter<16, format, stride>>(sw_chan_id, hw_chan_start_index);   \
         break;                                                                                           \
     case 32:                                                                                             \
-        return std::make_unique<SampleConverter<format, 32>>(stride, sw_chan_id, hw_chan_start_index);   \
+        return std::make_unique<SampleConverter<32, format, stride>>(sw_chan_id, hw_chan_start_index);   \
         break;                                                                                           \
     case 48:                                                                                             \
-        return std::make_unique<SampleConverter<format, 48>>(stride, sw_chan_id, hw_chan_start_index);   \
+        return std::make_unique<SampleConverter<48, format, stride>>(sw_chan_id, hw_chan_start_index);   \
         break;                                                                                           \
     case 64:                                                                                             \
-        return std::make_unique<SampleConverter<format, 64>>(stride, sw_chan_id, hw_chan_start_index);   \
+        return std::make_unique<SampleConverter<64, format, stride>>(sw_chan_id, hw_chan_start_index);   \
         break;                                                                                           \
     case 128:                                                                                            \
-        return std::make_unique<SampleConverter<format, 128>>(stride, sw_chan_id, hw_chan_start_index);  \
+        return std::make_unique<SampleConverter<128, format, stride>>(sw_chan_id, hw_chan_start_index);  \
         break;                                                                                           \
     case 192:                                                                                            \
-        return std::make_unique<SampleConverter<format, 192>>(stride, sw_chan_id, hw_chan_start_index);  \
+        return std::make_unique<SampleConverter<192, format, stride>>(sw_chan_id, hw_chan_start_index);  \
         break;                                                                                           \
     case 256:                                                                                            \
-        return std::make_unique<SampleConverter<format, 256>>(stride, sw_chan_id, hw_chan_start_index);  \
+        return std::make_unique<SampleConverter<256, format, stride>>(sw_chan_id, hw_chan_start_index);  \
         break;                                                                                           \
     case 512:                                                                                            \
-        return std::make_unique<SampleConverter<format, 512>>(stride, sw_chan_id, hw_chan_start_index);  \
+        return std::make_unique<SampleConverter<512, format, stride>>(sw_chan_id, hw_chan_start_index);  \
         break;                                                                                           \
                                                                                                          \
 default:                                                                                                 \
     return std::unique_ptr<BaseSampleConverter>(nullptr);                                                \
     break;                                                                                               \
 }                                                                                                        \
-=======
-constexpr int MIN_NUM_CHANNELS = 2;
-constexpr int MAX_NUM_CHANNELS = 8;
-constexpr int MIN_BUFFER_SIZE = 16;
-constexpr int MAX_BUFFER_SIZE = 128;
->>>>>>> df2b4ce4
+
+#define GET_CONVERTER_WITH_STRIDES(sw_chan_id, buffer_size, format, hw_chan_start_index, stride)         \
+switch(stride)                                                                                           \
+{                                                                                                        \
+    case 2:                                                                                              \
+        GET_CONVERTER_WITH_BUFFER_SIZE(sw_chan_id, buffer_size, format, hw_chan_start_index, 2);         \
+        break;                                                                                           \
+    case 4:                                                                                              \
+        GET_CONVERTER_WITH_BUFFER_SIZE(sw_chan_id, buffer_size, format, hw_chan_start_index, 4);         \
+        break;                                                                                           \
+    case 6:                                                                                              \
+        GET_CONVERTER_WITH_BUFFER_SIZE(sw_chan_id, buffer_size, format, hw_chan_start_index, 6);         \
+        break;                                                                                           \
+    case 8:                                                                                              \
+        GET_CONVERTER_WITH_BUFFER_SIZE(sw_chan_id, buffer_size, format, hw_chan_start_index, 8);         \
+        break;                                                                                           \
+    case 10:                                                                                             \
+        GET_CONVERTER_WITH_BUFFER_SIZE(sw_chan_id, buffer_size, format, hw_chan_start_index, 10);        \
+        break;                                                                                           \
+    case 12:                                                                                             \
+        GET_CONVERTER_WITH_BUFFER_SIZE(sw_chan_id, buffer_size, format, hw_chan_start_index, 12);        \
+        break;                                                                                           \
+    case 14:                                                                                             \
+        GET_CONVERTER_WITH_BUFFER_SIZE(sw_chan_id, buffer_size, format, hw_chan_start_index, 14);        \
+        break;                                                                                           \
+    case 16:                                                                                             \
+        GET_CONVERTER_WITH_BUFFER_SIZE(sw_chan_id, buffer_size, format, hw_chan_start_index, 16);        \
+        break;                                                                                           \
+default:                                                                                                 \
+    return std::unique_ptr<BaseSampleConverter>(nullptr);                                                \
+    break;                                                                                               \
+}                                                                                                        \
 
 /**
  * @brief Interface class for sample conversion
@@ -125,11 +150,13 @@
  * @brief Templated class which performs optimized sample conversion from codec
  *        format to float and vice versa. It only operates on a single sw channel
  *        and hw channel and can convert them back and forth
+ * @tparam buffer_size_in_frames The buffer size in frames.
  * @tparam codec_format The codec format.
  * @tparam buffer_size_in_frames The buffer size in frames
  */
-template<driver_conf::CodecFormat codec_format,
-         int buffer_size_in_frames>
+template<int buffer_size_in_frames,
+         driver_conf::CodecFormat codec_format,
+         int chan_stride>
 class SampleConverter : public BaseSampleConverter
 {
 public:
@@ -142,9 +169,8 @@
      * @param hw_chan_start_index The index of the first sample of the hw channel in the
      *                    integer buffer
      */
-    SampleConverter(int chan_stride, int sw_chan_id, int hw_chan_start_index) :
-                                    _hw_chan_start_index(hw_chan_start_index),
-                                    _chan_stride(chan_stride)
+    SampleConverter(int sw_chan_id, int hw_chan_start_index) :
+                                    _hw_chan_start_index(hw_chan_start_index)
     {
         _sw_chan_start_index = sw_chan_id * buffer_size_in_frames;
     }
@@ -172,7 +198,7 @@
             {
                 auto sample = _codec_format_to_int32(src[hw_chan_index]);
                 dst[_sw_chan_start_index + n] = _int32_to_float32n(sample);
-                hw_chan_index += _chan_stride;
+                hw_chan_index += chan_stride;
             }
         }
     }
@@ -185,7 +211,7 @@
             if constexpr (codec_format == driver_conf::CodecFormat::BINARY)
             {
                 // if data is raw binary, directly write it into int buffer
-                std::memcpy(&dst[_hw_chan_start_index + (n * _chan_stride)], src, sizeof(int32_t));
+                std::memcpy(&dst[_hw_chan_start_index + (n * chan_stride)], src, sizeof(int32_t));
             }
             else
             {
@@ -202,7 +228,7 @@
 
                 auto sample = _float32n_to_int32(x);
                 dst[hw_chan_index] = _int32_to_codec_format(sample);
-                hw_chan_index += _chan_stride;
+                hw_chan_index += chan_stride;
 
             }
         }
@@ -326,7 +352,6 @@
 
     int _hw_chan_start_index;
     int _sw_chan_start_index;
-    int _chan_stride;
 };
 
 /**
@@ -344,36 +369,36 @@
  * @param hw_chan_start_index The index in the integer buffer where the first sample of the channel is
  * @return std::unique_ptr<BaseSampleConverter> Instance to SampleConverter
  */
-std::unique_ptr<BaseSampleConverter> get_sample_converter(driver_conf::CodecFormat codec_format,
+std::unique_ptr<BaseSampleConverter> get_sample_converter(int sw_chan_id,
                                                           int buffer_size_in_frames,
-                                                          int chan_stride,
-                                                          int sw_chan_id,
-                                                          int hw_chan_start_index)
+                                                          driver_conf::CodecFormat codec_format,
+                                                          int hw_chan_start_index,
+                                                          int chan_stride)
 {
     switch (codec_format)
     {
     case driver_conf::CodecFormat::INT24_LJ:
-        GET_CONVERTER_WITH_BUFFER_SIZE(driver_conf::CodecFormat::INT24_LJ, buffer_size_in_frames, chan_stride, sw_chan_id, hw_chan_start_index);
+        GET_CONVERTER_WITH_STRIDES(sw_chan_id, buffer_size_in_frames, driver_conf::CodecFormat::INT24_LJ, hw_chan_start_index, chan_stride);
         break;
 
     case driver_conf::CodecFormat::INT24_I2S:
-        GET_CONVERTER_WITH_BUFFER_SIZE(driver_conf::CodecFormat::INT24_I2S, buffer_size_in_frames, chan_stride, sw_chan_id, hw_chan_start_index);
+        GET_CONVERTER_WITH_STRIDES(sw_chan_id, buffer_size_in_frames, driver_conf::CodecFormat::INT24_I2S, hw_chan_start_index, chan_stride);
         break;
 
     case driver_conf::CodecFormat::INT24_RJ:
-        GET_CONVERTER_WITH_BUFFER_SIZE(driver_conf::CodecFormat::INT24_RJ, buffer_size_in_frames, chan_stride, sw_chan_id, hw_chan_start_index);
+        GET_CONVERTER_WITH_STRIDES(sw_chan_id, buffer_size_in_frames, driver_conf::CodecFormat::INT24_RJ, hw_chan_start_index, chan_stride);
         break;
 
     case driver_conf::CodecFormat::INT24_32RJ:
-        GET_CONVERTER_WITH_BUFFER_SIZE(driver_conf::CodecFormat::INT24_32RJ, buffer_size_in_frames, chan_stride, sw_chan_id, hw_chan_start_index);
+        GET_CONVERTER_WITH_STRIDES(sw_chan_id, buffer_size_in_frames, driver_conf::CodecFormat::INT24_32RJ, hw_chan_start_index, chan_stride);
         break;
 
     case driver_conf::CodecFormat::INT32:
-        GET_CONVERTER_WITH_BUFFER_SIZE(driver_conf::CodecFormat::INT32, buffer_size_in_frames, chan_stride, sw_chan_id, hw_chan_start_index);
+        GET_CONVERTER_WITH_STRIDES(sw_chan_id, buffer_size_in_frames, driver_conf::CodecFormat::INT32, hw_chan_start_index, chan_stride);
         break;
 
     case driver_conf::CodecFormat::BINARY:
-        GET_CONVERTER_WITH_BUFFER_SIZE(driver_conf::CodecFormat::BINARY, buffer_size_in_frames, chan_stride, sw_chan_id, hw_chan_start_index);
+        GET_CONVERTER_WITH_STRIDES(sw_chan_id, buffer_size_in_frames, driver_conf::CodecFormat::BINARY, hw_chan_start_index, chan_stride);
         break;
 
     default:
