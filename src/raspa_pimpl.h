/*
 * Copyright 2018-2021 Modern Ancient Instruments Networked AB, dba Elk
 * RASPA is free software: you can redistribute it and/or modify it under the
 * terms of the GNU General Public License as published by the Free Software
 * Foundation, either version 3 of the License, or (at your option) any later
 * version.
 *
 * RASPA is distributed in the hope that it will be useful, but WITHOUT ANY
 * WARRANTY; without even the implied warranty of MERCHANTABILITY or FITNESS FOR
 * A PARTICULAR PURPOSE.  See the GNU General Public License for more details.
 *
 * You should have received a copy of the GNU General Public License along with
 * RASPA. If not, see http://www.gnu.org/licenses/ .
 */

/**
 * @brief Definition of class RaspaPimpl, which abstracts low-level access
 *        to a RTDM Audio device from userspace in scenarios where the driver
 *        directly interfaces with the CODECS. Provides access to RT driver
 *        through a typical callback registration service. This class provides a
 *        private implementation of the api found in raspa.h
 * @copyright 2017-2021 Modern Ancient Instruments Networked AB, dba Elk,
 * Stockholm
 */
#ifndef RASPA_RASPA_PIMPL_H
#define RASPA_RASPA_PIMPL_H

#include <sched.h>
#include <sys/mman.h>
#include <sys/sysinfo.h>
#include <error.h>
#include <errno.h>

#pragma GCC diagnostic ignored "-Wunused-parameter"

#ifdef RASPA_WITH_EVL
    #include <unistd.h>
    #include <evl/evl.h>
    #include <sys/ioctl.h>
    #include <evl/syscall.h>
    #include <evl/clock.h>
#else
    #include <cobalt/pthread.h>
    #include <cobalt/sys/ioctl.h>
    #include <cobalt/time.h>
    #include <rtdm/rtdm.h>
    #include <xenomai/init.h>
#endif

#pragma GCC diagnostic pop

#include <cerrno>
#include <cstdint>
#include <cstdlib>
#include <memory>
#include <string>
#include <algorithm>

#include "audio_control_protocol/audio_control_protocol.h"
#include "audio_control_protocol/audio_packet_helper.h"
#include "audio_control_protocol/device_control_protocol.h"
#include "driver_config.h"
#include "raspa/raspa.h"
#include "raspa_delay_error_filter.h"
#include "raspa_error_codes.h"
#include "raspa_gpio_com.h"
#include "sample_conversion.h"
#include "raspa_alsa_usb.h"

#ifdef RASPA_DEBUG_PRINT
    #include <stdio.h>
#endif

#ifdef RASPA_WITH_EVL
    #define __RASPA_IOCTL_RT(call)		oob_ ## call
    #define __RASPA(call)		        call
#else
    #define __RASPA_IOCTL_RT(call)		__cobalt_ ## call
    #define __RASPA(call)		        __cobalt_ ## call
#endif

/*
 * This variable is defined by xenomai init. It is used to index the number
 * of command line arguments passed to xenomai. Since these arguments are passed
 * manually, this variable is incremented in the init() function.
 */
extern int optind;

namespace raspa {

/**
 * @brief RtGpio is used to communicate with the driver for handling
 * gpios in real-time context
 *
 */
typedef struct rt_gpio {
    int num;
    int dir;
    int val;
} RtGpio;

// Delay in microseconds to wait for audio driver to close and stop its thread.
constexpr int CLOSE_DELAY_US = 500000;

// Delay in microseconds for a stop request to be processed
constexpr int STOP_REQUEST_DELAY_US = 10000;

constexpr int THREAD_CREATE_DELAY_US = 10000;

// Number of kernel memory pages raspa allocates
constexpr int NUM_PAGES_KERNEL_MEM = 20;

// Num of audio buffers.
constexpr int NUM_BUFFERS = 2;

// settling constant for the delay filter
constexpr int DELAY_FILTER_SETTLING_CONSTANT = 100;

// Down sampling rate for the delay filter
constexpr int DELAY_FILTER_DOWNSAMPLE_RATE = 16;

// SENSEI socket address
constexpr char SENSEI_SOCKET[] = "/tmp/sensei";

// manually passed "commandline args" to xenomai
constexpr char XENOMAI_ARG_APP_NAME[] = "raspa";
constexpr char XENOMAI_ARG_CPU_AFFINITY_DUAL_CORE[] = "--cpu-affinity=0,1";
constexpr char XENOMAI_ARG_CPU_AFFINITY_QUAD_CORE[] = "--cpu-affinity=0,1,2,3";

// Default usb audio type is none
constexpr driver_conf::UsbAudioType DEFAULT_USB_AUDIO_TYPE = driver_conf::UsbAudioType::NONE;

/**
 * @brief Entry point for the real time thread
 * @param data Contains pointer to an instance of RaspaPimpl
 * @return nullptr
 */
static void* raspa_pimpl_task_entry(void* data);

/**
 * @brief Interface to a audio rtdm driver that directly interfaces with a
 *        coded. It handles all low level access and is responsible for querying
 *        various audio parameters from the driver, starting and stopping of
 *        real time audio callbacks, interleaving/deinterleaving and conversion
 *        of audio samples. All public functions follow the same api as defined
 *        raspa.h
 */
class RaspaPimpl
{
public:
    RaspaPimpl() :
            _driver_buffer(nullptr),
            _driver_buffer_audio_in{nullptr, nullptr},
            _driver_buffer_audio_out{nullptr, nullptr},
            _driver_cv_in{nullptr},
            _driver_cv_out{nullptr},
            _tx_pkt{nullptr, nullptr},
            _rx_pkt{nullptr, nullptr},
            _kernel_buffer_mem_size(0),
            _user_audio_in{nullptr},
            _user_audio_out{nullptr},
            _user_audio_in_usb{nullptr},
            _user_audio_out_usb{nullptr},
            _user_gate_in(0),
            _user_gate_out(0),
            _device_handle(-1),
            _interrupts_counter(0),
            _stop_request_flag(false),
            _break_on_mode_sw(false),
            _sample_rate(0.0),
            _num_input_chans(0),
            _num_output_chans(0),
            _num_driver_input_chans(0),
            _num_driver_output_chans(0),
            _buffer_size_in_frames(0),
            _driver_buffer_size_in_samples(0),
            _device_opened(false),
            _user_buffers_allocated(false),
            _mmap_initialized(false),
            _task_started(false),
            _user_data(nullptr),
            _user_callback(nullptr),
            _platform_type(driver_conf::PlatformType::NATIVE),
            _error_filter_process_count(0),
            _usb_audio_type(DEFAULT_USB_AUDIO_TYPE),
            _audio_packet_seq_num(0)
    {}

    ~RaspaPimpl()
    {
        _cleanup();
    }

    int init()
    {
#ifndef RASPA_WITH_EVL
        /*
         * Fake command line arguments to pass to xenomai_init(). For some
         * obscure reasons, xenomai_init() crashes if argv is allocated here on
         * the stack, so we alloc it beforehand.
         */
        int argc = 2;
        auto argv = new char*[argc + 1];
        for (int i = 0; i < argc; i++)
        {
            argv[i] = new char[32];
        }
        argv[argc] = nullptr;

        std::snprintf(argv[0],
                      sizeof(XENOMAI_ARG_APP_NAME),
                      XENOMAI_ARG_APP_NAME);

        // dual core
        if (get_nprocs() == 2)
        {
            std::snprintf(argv[1],
                          sizeof(XENOMAI_ARG_CPU_AFFINITY_DUAL_CORE),
                          XENOMAI_ARG_CPU_AFFINITY_DUAL_CORE);
        }
        // quad core
        else if (get_nprocs() == 4)
        {
            std::snprintf(argv[1],
                          sizeof(XENOMAI_ARG_CPU_AFFINITY_QUAD_CORE),
                          XENOMAI_ARG_CPU_AFFINITY_QUAD_CORE);
        }

        optind = 1;

        xenomai_init(&argc, (char* const**) &argv);

        for (int i = 0; i < argc; i++)
        {
            free(argv[i]);
        }
        free(argv);


        auto res = mlockall(MCL_CURRENT | MCL_FUTURE);
        if (res < 0)
        {
            _raspa_error_code.set_error_val(RASPA_EMLOCKALL, res);
            return -RASPA_EMLOCKALL;
        }
#endif
        _kernel_buffer_mem_size = NUM_PAGES_KERNEL_MEM * getpagesize();

        return RASPA_SUCCESS;
    }

    int open_device(int buffer_size,
             RaspaProcessCallback process_callback,
             void* user_data,
             unsigned int debug_flags)
    {
        // check if driver version is ok
        auto ver_check = driver_conf::check_driver_version();
        if (!ver_check.first)
        {
            // if unable to read parameter
            if (ver_check.second < 0)
            {
                _raspa_error_code.set_error_val(RASPA_EPARAM_VERSION,
                                            ver_check.second);
                return -RASPA_EPARAM_VERSION;
            }

            // version mismatch
            return -RASPA_EVERSION;
        }

        auto res = _get_audio_info_from_driver();
        if (res != RASPA_SUCCESS)
        {
            return res;
        }

        // check driver buffer size
        _buffer_size_in_frames = buffer_size;
        res = _validate_buffer_size();
        if (res != RASPA_SUCCESS)
        {
            return res;
        }

        if (debug_flags == 1 && RASPA_DEBUG_SIGNAL_ON_MODE_SW == 1)
        {
            _break_on_mode_sw = true;
        }

        res = _open_device();
        if (res < 0)
        {
            return res;
        }

        res = _get_driver_buffers();
        if (res < 0)
        {
            _cleanup();
            return res;
        }

        _init_driver_buffers();

        res = _init_user_buffers();
        if (res < 0)
        {
            _cleanup();
            return res;
        }

        res = _init_sample_converter();
        if (res != RASPA_SUCCESS)
        {
            return res;
        }

        // Delay filter is needed for synchronization
        if (_platform_type == driver_conf::PlatformType::SYNC)
        {
            _init_delay_error_filter();
        }

        if (_platform_type != driver_conf::PlatformType::NATIVE)
        {
            res = _init_gpio_com();
            if (res != RASPA_SUCCESS)
            {
                return res;
            }
        }

        // init alsa usb if driver says UsbAudioType is NATIVE_ALSA
        if (_usb_audio_type == driver_conf::UsbAudioType::NATIVE_ALSA)
        {
            res = _init_alsa_usb();
            if (res)
            {
                return -RASPA_EALSA_INIT_FAILED;
            }
        }

        _user_data = user_data;
        _interrupts_counter = 0;
        _user_callback = process_callback;
        return RASPA_SUCCESS;
    }

    int start_realtime()
    {
        // Initialize RT task
        _task_started = false;
        struct sched_param rt_params = {
                            .sched_priority = RASPA_PROCESSING_TASK_PRIO};
        pthread_attr_t task_attributes;
        pthread_attr_init(&task_attributes);

        pthread_attr_setdetachstate(&task_attributes, PTHREAD_CREATE_JOINABLE);
        pthread_attr_setinheritsched(&task_attributes, PTHREAD_EXPLICIT_SCHED);
        pthread_attr_setschedpolicy(&task_attributes, SCHED_FIFO);
        pthread_attr_setschedparam(&task_attributes, &rt_params);

        // Force affinity on first thread
        cpu_set_t cpuset;
        CPU_ZERO(&cpuset);
        CPU_SET(0, &cpuset);
        auto res = pthread_attr_setaffinity_np(&task_attributes,
                                               sizeof(cpu_set_t),
                                               &cpuset);
        if (res < 0)
        {
            _cleanup();
            _raspa_error_code.set_error_val(RASPA_ETASK_AFFINITY, res);
            return -RASPA_ETASK_AFFINITY;
        }

        // Create rt thread
        res = __RASPA(pthread_create(&_processing_task,
                                      &task_attributes,
                                      &raspa_pimpl_task_entry,
                                      this));
        if (res < 0)
        {
            _cleanup();
            _raspa_error_code.set_error_val(RASPA_ETASK_CREATE, res);
            return -RASPA_ETASK_CREATE;
        }

        _task_started = true;
        usleep(THREAD_CREATE_DELAY_US);

        /* After Xenomai init + RT thread creation, all non-RT threads have the
         * affinity restricted to one single core. This reverts back to the
         * default of using all cores */
        CPU_ZERO(&cpuset);
        for (int i = 0; i < get_nprocs(); i++)
        {
            CPU_SET(i, &cpuset);
        }
        pthread_setaffinity_np(pthread_self(), sizeof(cpu_set_t), &cpuset);

        res = __RASPA(ioctl(_device_handle, RASPA_PROC_START));
        if (res < 0)
        {
            _raspa_error_code.set_error_val(RASPA_ETASK_START, res);
            return -RASPA_ETASK_START;
        }

        // start alsa usb stream if UsbAudioType is native alsa
        if (_usb_audio_type == driver_conf::UsbAudioType::NATIVE_ALSA)
        {
            _alsa_usb->start_usb_streams();
        }

        return RASPA_SUCCESS;
    }

    /**
     * @brief The main rt audio loop
     */
    void rt_loop()
    {
        switch (_platform_type)
        {
        case driver_conf::PlatformType::NATIVE:
            _rt_loop_native();
            break;

        case driver_conf::PlatformType::SYNC:
            _rt_loop_sync();
            break;

        case driver_conf::PlatformType::ASYNC:
            _rt_loop_async();
            break;
        }

        pthread_exit(nullptr);
    }

    float get_sampling_rate()
    {
        return _sample_rate;
    }

    int get_num_input_channels()
    {
        return _num_input_chans;
    }

    int get_num_output_channels()
    {
        return _num_output_chans;
    }

    const char* get_error_msg(int code)
    {
        return _raspa_error_code.get_error_text(code);
    }

    uint32_t get_gate_values()
    {
        return _user_gate_in;
    }

    void set_gate_values(uint32_t gate_out_val)
    {
        _user_gate_out = gate_out_val;
    }

    RaspaMicroSec get_time()
    {
        RaspaMicroSec time = 0;
        struct timespec tp;

#ifdef RASPA_WITH_EVL
        auto res = evl_read_clock(EVL_CLOCK_MONOTONIC, &tp);
#else
        auto res = __cobalt_clock_gettime(CLOCK_MONOTONIC, &tp);
#endif
        if (res == 0)
        {
            time = (RaspaMicroSec) tp.tv_sec * 1000000 + tp.tv_nsec / 1000;
        }

        return time;
    }

    int64_t get_samplecount()
    {
        return _interrupts_counter * _buffer_size_in_frames;
    }

    RaspaMicroSec get_output_latency()
    {
        // TODO - really crude approximation
        if (_sample_rate > 0)
        {
            return (_driver_buffer_size_in_samples * 1000000) / _sample_rate;
        }

        return 0;
    }

    int close_device()
    {
        int res;
        _stop_request_flag = true;

        if (_usb_audio_type == driver_conf::UsbAudioType::NATIVE_ALSA)
        {
            res = _alsa_usb->close();
        }

        // Wait sometime for periodic task to send mute command to device
        usleep(STOP_REQUEST_DELAY_US);

<<<<<<< HEAD
        res = __cobalt_ioctl(_device_handle, RASPA_PROC_STOP);
=======
        auto res = __RASPA(ioctl(_device_handle, RASPA_PROC_STOP));
>>>>>>> 82a10233

        // Wait for driver to stop current transfers.
        usleep(CLOSE_DELAY_US);

        if (res < 0)
        {
            _cleanup();
            _raspa_error_code.set_error_val(RASPA_ETASK_STOP, res);
            return -RASPA_ETASK_STOP;
        }

        return _cleanup();
    }

    int request_out_gpio(int pin_num)
    {
        RtGpio rtgpio_requested;
        rtgpio_requested.num = pin_num;
        rtgpio_requested.val = 0;

        auto res = __RASPA(ioctl(_device_handle, RASPA_GPIO_GET_PIN,
                                    &rtgpio_requested));
        if (res)
        {
            return -RASPA_EGPIO_UNSUPPORTED;
        }
        res = __RASPA(ioctl(_device_handle, RASPA_GPIO_SET_DIR_OUT,
                                &rtgpio_requested));
        return 0;
    }

    int set_gpio(int pin_num, int val)
    {
        RtGpio rtgpio_requested;
        rtgpio_requested.num = pin_num;
        rtgpio_requested.val = val;

        auto res = __RASPA_IOCTL_RT(ioctl(_device_handle, RASPA_GPIO_SET_VAL,
                                    &rtgpio_requested));
        if (res)
        {
            return -RASPA_EGPIO_UNSUPPORTED;
        }
        return 0;
    }

    int free_gpio(int pin_num)
    {
        RtGpio rtgpio_requested;
        rtgpio_requested.num = pin_num;
        auto res = __RASPA(ioctl(_device_handle, RASPA_GPIO_RELEASE,
                                    &rtgpio_requested));
        if (res)
        {
            printf("RASPA_GPIO_RELEASE ret = %d\n", res);
            return -RASPA_EGPIO_UNSUPPORTED;
        }
        return 0;
    }

protected:
    /**
     * @brief Get the various info from the drivers parameter
     * @return RASPA_SUCCESS upon success, different raspa error code otherwise
     */
    int _get_audio_info_from_driver()
    {
        auto sample_rate = driver_conf::get_sample_rate();
        _num_driver_input_chans = driver_conf::get_num_input_chan();
        _num_driver_output_chans = driver_conf::get_num_output_chan();
        auto platform_type = driver_conf::get_platform_type();
        auto usb_audio_type = driver_conf::get_usb_audio_type();

        // sanity checks on the parameters
        if (sample_rate < 0)
        {
            _raspa_error_code.set_error_val(RASPA_EPARAM_SAMPLERATE,
                                            sample_rate);
            return -RASPA_EPARAM_SAMPLERATE;
        }
        else if (_num_driver_input_chans < 0)
        {
            _raspa_error_code.set_error_val(RASPA_EPARAM_INPUTCHANS,
                                            _num_driver_input_chans);
            return -RASPA_EPARAM_INPUTCHANS;
        }
        else if (_num_driver_output_chans < 0)
        {
            _raspa_error_code.set_error_val(RASPA_EPARAM_OUTPUTCHANS,
                                            _num_driver_output_chans);
            return -RASPA_EPARAM_OUTPUTCHANS;
        }
        else if (platform_type < 0)
        {
            _raspa_error_code.set_error_val(RASPA_EPARAM_PLATFORM_TYPE,
                                            platform_type);
            return -RASPA_EPARAM_PLATFORM_TYPE;
        }
        else if (usb_audio_type < 0)
        {
            _raspa_error_code.set_error_val(RASPA_EPARAM_USB_AUDIO_TYPE,
                                            usb_audio_type);
            return -RASPA_EPARAM_USB_AUDIO_TYPE;
        }

        _sample_rate = static_cast<float>(sample_rate);

        // set internal platform type
        if (platform_type < static_cast<int>(driver_conf::PlatformType::
                                                                 NATIVE) ||
            platform_type > static_cast<int>(driver_conf::PlatformType::ASYNC))
        {
            _raspa_error_code.set_error_val(RASPA_EPLATFORM_TYPE,
                                            platform_type);
            return -RASPA_EPARAM_PLATFORM_TYPE;
        }
        _platform_type = static_cast<driver_conf::PlatformType>(platform_type);

        // Set usb audio type
        if (usb_audio_type < static_cast<int>(driver_conf::UsbAudioType::
                                                                 NONE) ||
            usb_audio_type > static_cast<int>(driver_conf::UsbAudioType::EXTERNAL_UC))
        {
            _raspa_error_code.set_error_val(RASPA_EUSBAUDIO_TYPE,
                                            usb_audio_type);
            return -RASPA_EUSBAUDIO_TYPE;
        }
        _usb_audio_type = static_cast<driver_conf::UsbAudioType>(usb_audio_type);

        _num_input_chans = _num_driver_input_chans;
        _num_output_chans = _num_driver_output_chans;

        // if raspa is implementing native usb audio, add 2 more "virtual" channels
        if (_usb_audio_type == driver_conf::UsbAudioType::NATIVE_ALSA)
        {
            _num_input_chans += NUM_ALSA_USB_CHANNELS;
            _num_output_chans += NUM_ALSA_USB_CHANNELS;
        }

        return RASPA_SUCCESS;
    }

    /**
     * @brief Checks if a buffer size specified matches with that of the driver.
     *
     * @return int RASPA_SUCCESS upon success, negative raspa error code
     *         otherwise
     */
    int _validate_buffer_size()
    {
        auto driver_buffer_size = driver_conf::get_buffer_size();
        if (driver_buffer_size < 0)
        {
            _raspa_error_code.set_error_val(RASPA_EPARAM_BUFFER_SIZE,
                                            driver_buffer_size);
            return -RASPA_EPARAM_BUFFER_SIZE;
        }

        if (driver_buffer_size != _buffer_size_in_frames)
        {
            return -RASPA_EBUFFER_SIZE_MISMATCH;
        }

        return RASPA_SUCCESS;
    }

    /**
     * @brief Open the rtdm device.
     * @return RASPA_SUCCESS upon success, different raspa error code otherwise
     */
    int _open_device()
    {
        _device_opened = false;

        _device_handle = __RASPA(open(driver_conf::DEVICE_NAME, O_RDWR));

        if (_device_handle < 0)
        {
            // check if driver has been configured with invalid buffer size
            if (errno ==
                static_cast<int>(driver_conf::ErrorCode::INVALID_BUFFER_SIZE))
            {
                return -RASPA_EBUFFER_SIZE_INVALID;
            }

            // check if it is external micro-controller related issues
            if (_platform_type != driver_conf::PlatformType::NATIVE)
            {
                if (errno ==
                    static_cast<int>(driver_conf::ErrorCode::DEVICE_INACTIVE))
                {
                    return -RASPA_EDEVICE_INACTIVE;
                }
                else if (errno ==
                         static_cast<int>(driver_conf::ErrorCode::
                                                              INVALID_FIRMWARE_VER))
                {
                    return -RASPA_EDEVICE_FIRMWARE;
                }
            }

            // other errors
            _raspa_error_code.set_error_val(RASPA_EDEVICE_OPEN, _device_handle);
            return -RASPA_EDEVICE_OPEN;
        }

        _device_opened = true;
        return RASPA_SUCCESS;
    }

    /**
     * @brief Close the rtdm device
     * @return RASPA_SUCCESS upon success, different raspa error code otherwise
     */
    int _close_device()
    {
        if (_device_opened)
        {
            auto res = __RASPA(close(_device_handle));
            _device_opened = false;
            if (res < 0)
            {
                _raspa_error_code.set_error_val(RASPA_EDEVICE_CLOSE, res);
                return -RASPA_EDEVICE_CLOSE;
            }
        }

        return RASPA_SUCCESS;
    }

    /**
     * @brief Get audio buffers from the driver using mmap.
     * @return RASPA_SUCCESS upon success, different raspa error code otherwise
     */
    int _get_driver_buffers()
    {
        _mmap_initialized = false;

        auto buffer = __RASPA(mmap(NULL,
                                    _kernel_buffer_mem_size,
                                    PROT_READ | PROT_WRITE,
                                    MAP_SHARED,
                                    _device_handle,
                                    0));
        _driver_buffer = static_cast<int32_t*>(buffer);
        if (_driver_buffer == MAP_FAILED)
        {
            _raspa_error_code.set_error_val(RASPA_ENOMEM, errno);
            return -RASPA_ENOMEM;
        }

        _mmap_initialized = true;
        return RASPA_SUCCESS;
    }

    /**
     * @brief Un maps the acquired audio buffers from the driver.
     * @return RASPA_SUCCESS upon success, different raspa error code otherwise
     */
    int _release_driver_buffers()
    {
        if (_mmap_initialized)
        {
            auto res = munmap(_driver_buffer, _kernel_buffer_mem_size);
            _mmap_initialized = false;
            if (res < 0)
            {
                _raspa_error_code.set_error_val(RASPA_EUNMAP, res);
                return -RASPA_EUNMAP;
            }
        }

        return RASPA_SUCCESS;
    }

    /**
     * @brief Initialize the input and output double buffers from the driver.
     *        The arrangement of the buffers are dependent on the platform
     *        type as those which use external micro controllers use the
     *        audio control protocol to communicate info to it. The arrangement
     *        of the driver buffer is as follows
     *
     *        For PlatformType::NATIVE:
     *        1. audio buffer in number 0
     *        2. audio buffer in number 1
     *        3. audio buffer out number 0
     *        4. audio buffer out number 1
     *
     *        For other platform types
     *        1. rx device control packet 0
     *        2. rx audio control packet number 0
     *        3. audio buffer in number 0
     *        4. rx device control packet 1
     *        5. rx audio control packet number 1
     *        6. audio buffer in number 1
     *        7. tx device control packet 0
     *        8. tx audio control packet number 0
     *        9. audio buffer out number 0
     *        10. tx device control packet 1
     *        11. tx audio control packet number 1
     *        12. audio buffer out number 1
     */
    void _init_driver_buffers()
    {
        // buffer size in words is dependent on the max num of channels
        auto max_num_driver_chans = (_num_driver_input_chans > _num_driver_output_chans) ?
                                               _num_driver_input_chans :
                                               _num_driver_output_chans;

        _driver_buffer_size_in_samples = _buffer_size_in_frames * max_num_driver_chans;

        /* If raspa platform type is not native, then the driver buffers
         * also include space for audio control packet and device control packet.
         */
        if (_platform_type != driver_conf::PlatformType::NATIVE)
        {
            int32_t* ptr = _driver_buffer + DEVICE_CTRL_PKT_SIZE_WORDS;
            _rx_pkt[0] = reinterpret_cast<audio_ctrl::AudioCtrlPkt*> (ptr);

            ptr += AUDIO_CTRL_PKT_SIZE_WORDS;
            _driver_buffer_audio_in[0] = ptr;

            ptr += _driver_buffer_size_in_samples + DEVICE_CTRL_PKT_SIZE_WORDS;
            _rx_pkt[1] = reinterpret_cast<audio_ctrl::AudioCtrlPkt*>(ptr);

            ptr += AUDIO_CTRL_PKT_SIZE_WORDS;
            _driver_buffer_audio_in[1] = ptr;

            ptr += _driver_buffer_size_in_samples + DEVICE_CTRL_PKT_SIZE_WORDS;
            _tx_pkt[0] = reinterpret_cast<audio_ctrl::AudioCtrlPkt*>(ptr);

            ptr += AUDIO_CTRL_PKT_SIZE_WORDS;
            _driver_buffer_audio_out[0] = ptr;

            ptr += _driver_buffer_size_in_samples + DEVICE_CTRL_PKT_SIZE_WORDS;
            _tx_pkt[1] = reinterpret_cast<audio_ctrl::AudioCtrlPkt*>(ptr);

            ptr += AUDIO_CTRL_PKT_SIZE_WORDS;
            _driver_buffer_audio_out[1] = ptr;
        }
        else
        {
            _driver_buffer_audio_in[0] = _driver_buffer;
            _driver_buffer_audio_in[1] = _driver_buffer +
                                         _driver_buffer_size_in_samples;

            _driver_buffer_audio_out[0] = _driver_buffer_audio_in[1] +
                                          _driver_buffer_size_in_samples;
            _driver_buffer_audio_out[1] = _driver_buffer_audio_out[0] +
                                          _driver_buffer_size_in_samples;

            _driver_cv_out = reinterpret_cast<uint32_t*>(
                                _driver_buffer_audio_out[1] +
                                _driver_buffer_size_in_samples);

            _driver_cv_in = _driver_cv_out + 1;
        }

        _clear_driver_buffers();
    }

    /**
     * @brief Create audio buffers for the user.
     * @return RASPA_SUCCESS upon success, different raspa error code otherwise
     */
    int _init_user_buffers()
    {
        _user_buffers_allocated = false;
        int num_user_audio_samples = _driver_buffer_size_in_samples;

        // if UsbAudioType::NATIVE_ALSA, then allocate 2 more "virtual" channels
        if (_usb_audio_type == driver_conf::UsbAudioType::NATIVE_ALSA)
        {
            num_user_audio_samples += (NUM_ALSA_USB_CHANNELS * _buffer_size_in_frames);
        }

        int res = posix_memalign(reinterpret_cast<void**>(&_user_audio_in),
                                 16,
                                 num_user_audio_samples * sizeof(float)) ||
                  posix_memalign(reinterpret_cast<void**>(&_user_audio_out),
                                 16,
                                 num_user_audio_samples * sizeof(float));

        std::fill_n(_user_audio_in, num_user_audio_samples, 0);
        std::fill_n(_user_audio_out, num_user_audio_samples, 0);

        // fix the right location of the 2 virtual usb channels
        if (_usb_audio_type == driver_conf::UsbAudioType::NATIVE_ALSA)
        {
            _user_audio_in_usb = _user_audio_in + (_num_driver_input_chans * _buffer_size_in_frames);
            _user_audio_out_usb = _user_audio_out + (_num_driver_output_chans * _buffer_size_in_frames);
        }

        if (res < 0)
        {
            _raspa_error_code.set_error_val(RASPA_EUSER_BUFFERS, res);
            return -RASPA_EUSER_BUFFERS;
        }

        _user_buffers_allocated = true;
        return RASPA_SUCCESS;
    }

    /**
     * @brief Free up the allocated user buffers.
     */
    void _free_user_buffers()
    {
        if (_user_buffers_allocated)
        {
            free(_user_audio_in);
            free(_user_audio_out);
            _user_buffers_allocated = false;
        }
    }

    /**
     * @brief Initialize the sample converter instance.
     */
    int _init_sample_converter()
    {
        _input_sample_converter.resize(_num_driver_input_chans);
        _output_sample_converter.resize(_num_driver_output_chans);

        std::vector<struct driver_conf::ChannelInfo> input_chan_info;
        std::vector<struct driver_conf::ChannelInfo> output_chan_info;

        // get input chan info
        input_chan_info.resize(_num_driver_input_chans);
        __cobalt_ioctl(_device_handle,
                           RASPA_GET_INPUT_CHAN_INFO,
                           input_chan_info.data());

        // get output chan info
        output_chan_info.resize(_num_driver_output_chans);
        __cobalt_ioctl(_device_handle,
                           RASPA_GET_OUTPUT_CHAN_INFO,
                           output_chan_info.data());


        int chan_id = 0;
        for (const auto& info : input_chan_info)
        {
            auto format_info = driver_conf::check_codec_format(info.sample_format);
            if (!format_info.first)
            {
                // invalid codec format passed by the driver
                return -RASPA_ECODEC_FORMAT;
            }

            _input_sample_converter[chan_id] = get_sample_converter(chan_id,
                                                             _buffer_size_in_frames,
                                                             format_info.second,
                                                             info.start_offset_in_words,
                                                             info.stride_in_words);

            if (!_input_sample_converter[chan_id])
            {
                return -RASPA_EBUFFER_SIZE_SC;
            }

            chan_id++;
        }

        chan_id = 0;
        for (const auto& info : output_chan_info)
        {
            auto format_info = driver_conf::check_codec_format(info.sample_format);
            if (!format_info.first)
            {
                // invalid codec format passed by the driver
                return -RASPA_ECODEC_FORMAT;
            }

            _output_sample_converter[chan_id] = get_sample_converter(chan_id,
                                                             _buffer_size_in_frames,
                                                             format_info.second,
                                                             info.start_offset_in_words,
                                                             info.stride_in_words);

            if (!_output_sample_converter[chan_id])
            {
                // invalid buffer size
                return -RASPA_EBUFFER_SIZE_SC;
            }

            chan_id++;
        }

        /**
         * If NATIVE ALSA usb audio implementation is running, initialize
         * sample converters for the ALSA USB channels. The channels will have
         * the following attributes
         *  - They will occupy the last sw chan ids,i.e, they are virtual channels
         *    padded in the end. However, this is taken care of by _init_user_buffers
         *    i.e by _user_audio_in_usb and _user_audio_out_usb. Hence their
         *    sw_chan_ids are relative to to the location in those buffers
         *  - The codec format is ALSA_USB_CODEC_FORMAT
         *  - samples of each usb channels are spaced out by a distance of
         *    NUM_ALSA_USB_CHANNELS words, hence channel_stride is NUM_ALSA_USB_CHANNELS
         * - start index = the usb chan num as usb audio samples come in the format
         *   ch0, ch1, ch2, ch3, ch0, ch1, ch2 ...
         */
        if (_usb_audio_type == driver_conf::UsbAudioType::NATIVE_ALSA)
        {
            _input_usb_sample_converter.resize(NUM_ALSA_USB_CHANNELS);
            _output_usb_sample_converter.resize(NUM_ALSA_USB_CHANNELS);

            for (int i = 0; i < NUM_ALSA_USB_CHANNELS; i++)
            {
                _input_usb_sample_converter[i] =
                                            get_sample_converter(i,
                                                                _buffer_size_in_frames,
                                                                ALSA_USB_CODEC_FORMAT,
                                                                i, // start index = usb chan num
                                                                NUM_ALSA_USB_CHANNELS); // stride = NUM_ALSA_USB_CHANNELS

                _output_usb_sample_converter[i] = get_sample_converter(i,
                                                                _buffer_size_in_frames,
                                                                ALSA_USB_CODEC_FORMAT,
                                                                i, // start index = usb chan num
                                                                NUM_ALSA_USB_CHANNELS); // stride = NUM_ALSA_USB_CHANNELS
            }
        }

        return RASPA_SUCCESS;
    }

    /**
     * @brief Initialize delay error filter object
     */
    void _init_delay_error_filter()
    {
        _delay_error_filter = std::make_unique<RaspaDelayErrorFilter>(
                            DELAY_FILTER_SETTLING_CONSTANT);
    }

    /**
     * @brief Init the gpio com object.
     *
     * @return int RASPA_SUCCESS upon success, different error code otherwise.
     */
    int _init_gpio_com()
    {
        _gpio_com = std::make_unique<RaspaGpioCom>(SENSEI_SOCKET,
                                                   &_raspa_error_code);
        return _gpio_com->init();
    }

    /**
     * @brief Init the raspa alsa usb object.
     *
     * @return int RASPA_SUCCESS upon success, different error code otherwise.
     */
    int _init_alsa_usb()
    {
        _alsa_usb = std::make_unique<RaspaAlsaUsb>();
        auto srate = static_cast<int>(_sample_rate);
        return _alsa_usb->init(srate, _buffer_size_in_frames, NUM_ALSA_USB_CHANNELS);
    }

    /**
     * @brief De init the sample converter instance.
     */
    void _deinit_sample_converter()
    {
        for (auto& converter : _input_sample_converter)
        {
            converter.reset();
        }
        _input_sample_converter.clear();

        for (auto& converter : _output_sample_converter)
        {
            converter.reset();
        }
        _output_sample_converter.clear();

        if (_usb_audio_type == driver_conf::UsbAudioType::NATIVE_ALSA)
        {
            for (auto& converter : _input_usb_sample_converter)
            {
                converter.reset();
            }
            _input_usb_sample_converter.clear();

            for (auto& converter : _output_usb_sample_converter)
            {
                converter.reset();
            }
            _output_usb_sample_converter.clear();
        }
    }

    /**
     * @brief Deinit delay error filter instance
     */
    void _deinit_delay_error_filter()
    {
        _delay_error_filter.reset();
    }

    /**
     * @brief Deinit the gpio com instance
     */
    void _deinit_gpio_com()
    {
        _gpio_com.reset();
    }

    /**
     * @brief Stops the real time task.
     * @return RASPA_SUCCESS upon success, different raspa error code otherwise
     */
    int _stop_rt_task()
    {
        if (_task_started)
        {
            auto res = pthread_cancel(_processing_task);

            res |= __RASPA(pthread_join(_processing_task, NULL));

            _task_started = false;
            if (res < 0)
            {
                _raspa_error_code.set_error_val(RASPA_ETASK_CANCEL, res);
                return -RASPA_ETASK_CANCEL;
            }
        }

        return RASPA_SUCCESS;
    }

    /**
     * @brief Free up memory, delete instances and stops the rt thread
     * @return RASPA_SUCCESS upon success, different raspa error code otherwise
     */
    int _cleanup()
    {
        // The order is very important. Its the reverse order of instantiation,

        auto res = _stop_rt_task();
        _free_user_buffers();
        res |= _release_driver_buffers();
        res |= _close_device();

        _deinit_sample_converter();

        if (_platform_type == driver_conf::PlatformType::SYNC)
        {
            _deinit_delay_error_filter();
        }
        if (_platform_type != driver_conf::PlatformType::NATIVE)
        {
            _deinit_gpio_com();
        }

        return res;
    }

    /**
     * @brief Clear the driver buffers
     */
    void _clear_driver_buffers()
    {
        if (!_mmap_initialized)
        {
            return;
        }

        if (_platform_type != driver_conf::PlatformType::NATIVE)
        {
            audio_ctrl::clear_audio_ctrl_pkt(_rx_pkt[0]);
            audio_ctrl::clear_audio_ctrl_pkt(_rx_pkt[1]);
            audio_ctrl::clear_audio_ctrl_pkt(_tx_pkt[0]);
            audio_ctrl::clear_audio_ctrl_pkt(_tx_pkt[1]);
        }

        for (int i = 0; i < _driver_buffer_size_in_samples; i++)
        {
            _driver_buffer_audio_out[0][i] = 0;
            _driver_buffer_audio_out[1][i] = 0;
            _driver_buffer_audio_in[0][i] = 0;
            _driver_buffer_audio_in[1][i] = 0;
        }
    }

    /**
     * @brief This helper function called in real time context is used for
     *        PlatformType::SYNC where raspa uses the delay error filter
     *        to synchronize with the external micro-controller. The filter is
     *        processed every call but the output is downsampled by
     *        DELAY_FILTER_DOWNSAMPLE_RATE. The output of the function is the
     *        amount of correction needed for the sleep period of the rt task.
     * @param timing_error_ns the timing error in ns
     * @return if called for DELAY_FILTER_DOWNSAMPLE_RATE times it returns the
     *         correction in ns for the sleep period, else it returns 0
     */
    int32_t _process_timing_error_with_downsampling(int32_t timing_error_ns)
    {
        auto correction_in_ns = _delay_error_filter->delay_error_filter_tick(
                            timing_error_ns);

        // downsampling logic
        _error_filter_process_count++;
        if (_error_filter_process_count < DELAY_FILTER_DOWNSAMPLE_RATE)
        {
            return 0;
        }

        _error_filter_process_count = 0;
        return correction_in_ns;
    }

    /**
     * @brief helper function ro clear input usb samples
     * 
     * @param buffer 
     */
    template <typename T>
    void _clear_alsa_usb_buffer(T* buffer)
    {
        for (int i = 0; i < _buffer_size_in_frames * NUM_ALSA_USB_CHANNELS; i++)
        {
            buffer[i] = 0;
        }
    }

    /**
     * @brief Helper function to perform user callback.
     *
     * @param input_samples The buffer containing input samples from the codec
     * @param output_samples The buffer containing samples to be sent to the
     * codec
     */
    void _perform_user_callback(int32_t* input_samples, int32_t* output_samples)
    {
        if (_usb_audio_type == driver_conf::UsbAudioType::NATIVE_ALSA)
        {
            int32_t* usb_in;
            if (_alsa_usb->get_usb_input_samples(usb_in))
            {
                _clear_alsa_usb_buffer<float>(_user_audio_in_usb);
            }
            else
            {
                for(auto& converter : _input_usb_sample_converter)
                {
                    converter->codec_format_to_float32n(_user_audio_in_usb,
                                                            usb_in);
                }

                _clear_alsa_usb_buffer<int32_t>(usb_in);
            }
        }


        for(auto& converter : _input_sample_converter)
        {
            converter->codec_format_to_float32n(_user_audio_in, input_samples);
        }

        _user_callback(_user_audio_in, _user_audio_out, _user_data);

        for(auto& converter : _output_sample_converter)
        {
            converter->float32n_to_codec_format(output_samples,
                                                _user_audio_out);
        }

        if (_usb_audio_type == driver_conf::UsbAudioType::NATIVE_ALSA)
        {
            int32_t* usb_out = _alsa_usb->get_usb_out_buffer_for_raspa();

            for(auto& converter : _output_usb_sample_converter)
            {
                converter->float32n_to_codec_format(usb_out, _user_audio_out_usb);
            }

            _alsa_usb->put_usb_output_samples(usb_out);
            _alsa_usb->increment_buf_indices();
        }
    }

    /**
     * @brief Prepares current tx audio packet with GPIO data as payload.
     *        It fetches GPIO data from the gpio com task and inserts it
     *        into the payload
     *
     * @param pkt The packet which is meant to contain the gpio command and data
     */
    void _prepare_gpio_cmd_pkt(audio_ctrl::AudioCtrlPkt* const pkt)
    {
        int num_blobs = 0;
        audio_ctrl::GpioDataBlob* data = pkt->payload.gpio_data_blob;

        // clear packet first
        audio_ctrl::create_default_audio_ctrl_pkt(pkt);

        // retreive packets from com task and insert into audio packet payload
        while (num_blobs < AUDIO_CTRL_PKT_MAX_NUM_GPIO_DATA_BLOBS &&
               _gpio_com->get_gpio_data_from_nrt(data[num_blobs]))
        {
            num_blobs++;
        }

        audio_ctrl::prepare_gpio_cmd_pkt(pkt, num_blobs);
    }

    /**
     * @brief Parse an rx packet and perform the necessary operations
     *
     * @param pkt The rx pkt to be parsed.
     */
    void _parse_rx_pkt(const audio_ctrl::AudioCtrlPkt* const pkt)
    {
        if (audio_ctrl::check_audio_pkt_for_magic_words(pkt) == 0)
        {
            return;
        }

        // Check if packet contains gpio packets. If so, send it to gpio com
        auto num_blobs = audio_ctrl::check_for_gpio_data(pkt);
        if (num_blobs > 0)
        {
            for (int i = 0; i < num_blobs; i++)
            {
                const audio_ctrl::GpioDataBlob& data =
                                    pkt->payload.gpio_data_blob[i];
                _gpio_com->send_gpio_data_to_nrt(data);
            }

            return;
        }

        auto num_midi_bytes = check_for_midi_data(pkt);
        if (num_midi_bytes > 0)
        {
            // TODO : process midi data
        }
    }

    /**
     * @brief Generates the next tx pkt. This decides what the next packet
     *        should be and the data it should contain.
     *
     * @param pkt The packet where new tx packet info and data will be
     *            inserted
     */
    void _get_next_tx_pkt_data(audio_ctrl::AudioCtrlPkt* pkt)
    {
        if (_stop_request_flag)
        {
            audio_ctrl::prepare_audio_cease_pkt(pkt, _audio_packet_seq_num);
            return;
        }

        // if gpio packets need to be sent, then pack payload with them
        if (_gpio_com->rx_gpio_data_available())
        {
            _prepare_gpio_cmd_pkt(pkt);
            return;
        }

        // Create default packet if nothing is there to be sent.
        audio_ctrl::create_default_audio_ctrl_pkt(pkt);

        // TODO : round robin between gpio and midi data
    }

    /**
     * @brief Main real time loop when platform type is native
     */
    void _rt_loop_native()
    {
        while (true)
        {
            auto res = __RASPA_IOCTL_RT(ioctl(_device_handle,
                                RASPA_IRQ_WAIT, &_buf_idx));
            if (res)
            {
                break;
            }

            if (_break_on_mode_sw && _interrupts_counter > 1)
            {
#ifdef RASPA_WITH_EVL
                // todo use evl_set_thread_mode()
#else
                pthread_setmode_np(0, PTHREAD_WARNSW, NULL);
                _break_on_mode_sw = 0;
#endif
            }

            // clear driver buffers if stop is requested
            if (_stop_request_flag)
            {
                _clear_driver_buffers();
            }
            else
            {
                _user_gate_in = *_driver_cv_in;
                _perform_user_callback(_driver_buffer_audio_in[_buf_idx],
                                       _driver_buffer_audio_out[_buf_idx]);
                *_driver_cv_out = _user_gate_out;
            }

            __RASPA_IOCTL_RT(ioctl(_device_handle, RASPA_USERPROC_FINISHED,
                                    NULL));
            _interrupts_counter++;
        }
    }

    /**
     * @brief main rt loop when platform type is asynchronous
     */
    void _rt_loop_async()
    {
        while (true)
        {
            auto res = __RASPA_IOCTL_RT(ioctl(_device_handle,
                                RASPA_IRQ_WAIT, &_buf_idx));
            if (res)
            {
                break;
            }

            if (_break_on_mode_sw && _interrupts_counter > 1)
            {
#ifdef RASPA_WITH_EVL
                // todo use evl_set_thread_mode()
#else
                pthread_setmode_np(0, PTHREAD_WARNSW, NULL);
                _break_on_mode_sw = 0;
#endif
            }

            // Store CV gate in
            _user_gate_in = audio_ctrl::get_gate_in_val(_rx_pkt[_buf_idx]);

            _parse_rx_pkt(_rx_pkt[_buf_idx]);
            _perform_user_callback(_driver_buffer_audio_in[_buf_idx],
                                   _driver_buffer_audio_out[_buf_idx]);
            _get_next_tx_pkt_data(_tx_pkt[_buf_idx]);

            // Set gate out info in tx packet
            audio_ctrl::set_gate_out_val(_tx_pkt[_buf_idx], _user_gate_out);

            __RASPA_IOCTL_RT(ioctl(_device_handle,
                           RASPA_USERPROC_FINISHED,
                           NULL));
            _interrupts_counter++;
        }
    }

    /**
     * @brief Main rt loop when platform type is synchronous
     */
    void _rt_loop_sync()
    {
        // do not perform userspace callback before delay filter is settled
        while (_interrupts_counter < DELAY_FILTER_SETTLING_CONSTANT)
        {
            auto res = __RASPA_IOCTL_RT(ioctl(_device_handle,
                                RASPA_IRQ_WAIT, &_buf_idx));
            if (res)
            {
                break;
            }

            // Timing error
            auto timing_error_ns =
                                audio_ctrl::get_timing_error(_rx_pkt[_buf_idx]);
            auto correction_ns = _process_timing_error_with_downsampling(
                                timing_error_ns);

            _parse_rx_pkt(_rx_pkt[_buf_idx]);
            _get_next_tx_pkt_data(_tx_pkt[_buf_idx]);

            res = __RASPA_IOCTL_RT(ioctl(_device_handle,
                           RASPA_USERPROC_FINISHED,
                           &correction_ns));
            if (res)
            {
                break;
            }
            _interrupts_counter++;
        }

        // main run time loop
        while (true)
        {
            auto res = __RASPA_IOCTL_RT(ioctl(_device_handle,
                                RASPA_IRQ_WAIT, &_buf_idx));
            if (res)
            {
                break;
            }

            // Timing error
            auto timing_error_ns =
                                audio_ctrl::get_timing_error(_rx_pkt[_buf_idx]);
            auto correction_ns = _process_timing_error_with_downsampling(
                                timing_error_ns);

            // Store CV gate in
            _user_gate_in = audio_ctrl::get_gate_in_val(_rx_pkt[_buf_idx]);

            _parse_rx_pkt(_rx_pkt[_buf_idx]);
            _perform_user_callback(_driver_buffer_audio_in[_buf_idx],
                                   _driver_buffer_audio_out[_buf_idx]);
            _get_next_tx_pkt_data(_tx_pkt[_buf_idx]);

            // Set gate out info in tx packet
            audio_ctrl::set_gate_out_val(_tx_pkt[_buf_idx], _user_gate_out);

            res = __RASPA_IOCTL_RT(ioctl(_device_handle,
                           RASPA_USERPROC_FINISHED,
                           &correction_ns));
            if (res)
            {
                break;
            }
            _interrupts_counter++;
        }
    }

    // Pointers for driver data
    int32_t* _driver_buffer;
    int32_t* _driver_buffer_audio_in[NUM_BUFFERS];
    int32_t* _driver_buffer_audio_out[NUM_BUFFERS];
    uint32_t* _driver_cv_in;
    uint32_t* _driver_cv_out;
    audio_ctrl::AudioCtrlPkt* _tx_pkt[NUM_BUFFERS];
    audio_ctrl::AudioCtrlPkt* _rx_pkt[NUM_BUFFERS];
    size_t _kernel_buffer_mem_size;

    // User buffers for audio
    float* _user_audio_in;
    float* _user_audio_out;
    float* _user_audio_in_usb;
    float* _user_audio_out_usb;
    uint32_t _user_gate_in;
    uint32_t _user_gate_out;
    int _buf_idx;

    // device handle identifier
    int _device_handle;

    // counter to count the number of interrupts
    int _interrupts_counter;

    // flag to denote that a stop has been requested
    bool _stop_request_flag;

    // flag to break on mode switch occurrence
    bool _break_on_mode_sw;

    // audio buffer parameters
    float _sample_rate;
    int _num_input_chans;           // total num of input chans
    int _num_output_chans;          // total num of output chans
    int _num_driver_input_chans;    // num of input chans given by the driver
    int _num_driver_output_chans;   // num of output chans given by the driver
    int _buffer_size_in_frames;     // the buffer size in frames
    int _driver_buffer_size_in_samples; // size of the driver buffer in samples

    std::vector<std::unique_ptr<BaseSampleConverter>> _input_sample_converter;
    std::vector<std::unique_ptr<BaseSampleConverter>> _output_sample_converter;
    std::vector<std::unique_ptr<BaseSampleConverter>> _input_usb_sample_converter;
    std::vector<std::unique_ptr<BaseSampleConverter>> _output_usb_sample_converter;

    // initialization phases
    bool _device_opened;
    bool _user_buffers_allocated;
    bool _mmap_initialized;
    bool _task_started;

    // rt task data
    void* _user_data;
    RaspaProcessCallback _user_callback;
    pthread_t _processing_task;

    // Error code helper class
    RaspaErrorCode _raspa_error_code;

    // Raspa platform type
    driver_conf::PlatformType _platform_type;

    // Delay filter
    std::unique_ptr<RaspaDelayErrorFilter> _delay_error_filter;
    int _error_filter_process_count;

    // Gpio Comm
    std::unique_ptr<RaspaGpioCom> _gpio_com;

    driver_conf::UsbAudioType _usb_audio_type;
    std::unique_ptr<RaspaAlsaUsb> _alsa_usb;

    // seq number for audio control packets
    uint32_t _audio_packet_seq_num;
};

static void* raspa_pimpl_task_entry(void* data)
{
    auto pimpl = static_cast<RaspaPimpl*>(data);
    int efd = evl_attach_self("/raspa_pimpl_task:%d", getpid());
    if (efd < 0)
    {
        error(1, -efd, "evl_attach_self() failed");
    }

    pimpl->rt_loop();

    // To suppress warnings
    return nullptr;
}

}  // namespace raspa

#endif  // RASPA_RASPA_PIMPL_H<|MERGE_RESOLUTION|>--- conflicted
+++ resolved
@@ -506,22 +506,18 @@
 
     int close_device()
     {
-        int res;
         _stop_request_flag = true;
 
         if (_usb_audio_type == driver_conf::UsbAudioType::NATIVE_ALSA)
         {
-            res = _alsa_usb->close();
+            _alsa_usb->close();
+            // TODO - should we handle this error?
         }
 
         // Wait sometime for periodic task to send mute command to device
         usleep(STOP_REQUEST_DELAY_US);
 
-<<<<<<< HEAD
-        res = __cobalt_ioctl(_device_handle, RASPA_PROC_STOP);
-=======
         auto res = __RASPA(ioctl(_device_handle, RASPA_PROC_STOP));
->>>>>>> 82a10233
 
         // Wait for driver to stop current transfers.
         usleep(CLOSE_DELAY_US);
@@ -951,16 +947,15 @@
 
         // get input chan info
         input_chan_info.resize(_num_driver_input_chans);
-        __cobalt_ioctl(_device_handle,
-                           RASPA_GET_INPUT_CHAN_INFO,
-                           input_chan_info.data());
+        __RASPA(ioctl(_device_handle,
+                        RASPA_GET_INPUT_CHAN_INFO,
+                        input_chan_info.data()));
 
         // get output chan info
         output_chan_info.resize(_num_driver_output_chans);
-        __cobalt_ioctl(_device_handle,
+        __RASPA(ioctl(_device_handle,
                            RASPA_GET_OUTPUT_CHAN_INFO,
-                           output_chan_info.data());
-
+                           output_chan_info.data()));
 
         int chan_id = 0;
         for (const auto& info : input_chan_info)
